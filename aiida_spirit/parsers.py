--- conflicted
+++ resolved
@@ -11,7 +11,7 @@
 from aiida.common import exceptions
 from aiida.orm import Dict, ArrayData
 from masci_tools.io.common_functions import search_string
-from .calculations import _RETLIST, _SPIRIT_STDOUT
+from .calculations import _RETLIST, _SPIRIT_STDOUT, _ATOM_TYPES
 
 SpiritCalculation = CalculationFactory('spirit')
 
@@ -52,18 +52,10 @@
             return self.exit_codes.ERROR_MISSING_OUTPUT_FILES
 
         # parse information from output file (number of iterations, convergence info, ...)
-<<<<<<< HEAD
-        output_node, mag, energ, atypes = self.parse_retrieved()
-        self.out('output_parameters', output_node)
-        self.out('magnetization', mag)
-        self.out('energies', energ)
-        self.out('atom_types', atypes)
-=======
         retrieved_dict  = self.parse_retrieved()
 
         for key, value in retrieved_dict.items():
             self.out(key, value)
->>>>>>> 2364e0b8
 
         # check consistency of spirit_version_info with the inputs
         if 'pinning' in self.node.inputs:
@@ -108,36 +100,10 @@
         m_init = self._retrieve_if_found('spirit_Image-00_Spins-initial.ovf')
 
         self.logger.info('Parsing final magnetization')
-<<<<<<< HEAD
-        with retrieved.open('spirit_Image-00_Spins-final.ovf') as _f:
-            m_final = np.loadtxt(_f)
-        with retrieved.open('atom_types.txt') as _f:
-            atyp = np.loadtxt(_f)
-
-        # collect arrays in ArrayData
-        mag = ArrayData()
-        mag.set_array(
-            'initial',
-            np.nan_to_num(m_init))  # nan_to_num is needed with defects
-        mag.set_array('final', np.nan_to_num(m_final))
-        mag.extras['description'] = {
-            'initial': 'initial directions of the magnetization vectors',
-            'final': 'final directions of the magnetization vectors',
-        }
-        energies = ArrayData()
-        energies.set_array('energies', energ)
-        energies.extras['description'] = {
-            'energies': 'energy convergence',
-        }
-        atypes = ArrayData()
-        atypes.set_array('atom_types', atyp)
-        atypes.extras['description'] = {
-            'atom_types': 'list of atom types for all positions',
-        }
-
-        return output_node, mag, energies, atypes
-=======
         m_final = self._retrieve_if_found('spirit_Image-00_Spins-final.ovf')
+
+        self.logger.info('Parsing atom types')
+        atyp = self._retrieve_if_found(_ATOM_TYPES)
 
         self.logger.info('Parsing MC output')
         out_mc = self._retrieve_if_found('output_mc.txt')
@@ -146,7 +112,6 @@
         _retrieved_dict = {
             "output_parameters" : output_node
         }
->>>>>>> 2364e0b8
 
         # collect arrays in ArrayData
         if m_init is not None and m_final is not None:
@@ -165,9 +130,17 @@
             energies = ArrayData()
             energies.set_array('energies', energ)
             energies.extras['description'] = {
-                'energies': 'energy convergence',
+                'energies': 'Energy convergence with iterations.',
             }
             _retrieved_dict.update( {"energies" : energies} )
+
+        if atyp is not None:
+            atypes = ArrayData()
+            atypes.set_array('atom_types', atyp)
+            atypes.extras['description'] = {
+                'atom_types': 'list of atom types for all positions',
+            }
+            _retrieved_dict.update( {"atom_types" : atypes} )
 
         # Only add mc if it is found
         if out_mc is not None:
